import functools
import sys
from typing import Optional
from . import frog_ast
from . import frog_parser
from . import proof_engine
from . import visitors


<<<<<<< HEAD
def check_well_formed(root: frog_ast.Root) -> None:
    import_namespace = {}
=======
class FailedTypeCheck(Exception):
    pass


def check_well_formed(root: frog_ast.Root, file_name: str) -> None:
    name_resolution(root, file_name)

    """import_namespace = {}
>>>>>>> 2c7db04b
    if isinstance(root, frog_ast.ProofFile):
        for imp in root.imports:
            parsed_file = frog_parser.parse_file(imp.filename)
            name = imp.rename if imp.rename else parsed_file.get_export_name()
            import_namespace[name] = parsed_file
<<<<<<< HEAD
        check_proof_well_formed(root, import_namespace)
=======
        check_proof_well_formed(
            root, import_namespace, variable_type_map_stack, ast_type_map
        )
>>>>>>> 2c7db04b

    if isinstance(root, frog_ast.Primitive):
        check_primitive_well_formed(root, import_namespace)
    if isinstance(root, frog_ast.Scheme):
        for imp in root.imports:
            parsed_file = frog_parser.parse_file(imp.filename)
            name = imp.rename if imp.rename else parsed_file.get_export_name()
            import_namespace[name] = parsed_file
        check_primitive_well_formed(root, import_namespace)

    TypeCheckVisitor(import_namespace, root, variable_type_map_stack).visit(root)"""


def name_resolution(initial_root: frog_ast.Root, initial_file_name: str):
    all_imports = {}

    def do_name_resolution(root: frog_ast.Root, file_name: str):
        import_namespace = {}
        if isinstance(root, (frog_ast.GameFile, frog_ast.Scheme, frog_ast.ProofFile)):
            for imp in root.imports:
                if imp.filename in all_imports:
                    definition = all_imports[imp.filename]
                    import_namespace[
                        imp.rename if imp.rename else definition.get_export_name()
                    ] = definition
                    continue

                parsed_file = frog_parser.parse_file(imp.filename)
                do_name_resolution(parsed_file, imp.filename)
                name = imp.rename if imp.rename else parsed_file.get_export_name()
                import_namespace[name] = parsed_file
                all_imports[imp.filename] = parsed_file
        NameResolutionVisitor(import_namespace, file_name).visit(root)

    do_name_resolution(initial_root, initial_file_name)


class VariableTypeVisitor(visitors.Visitor[None]):
    def __init__(self, import_namespace):
        self.variable_type_map_stack = [{}]
        self.import_namespace = import_namespace

    def visit_parameter(self, param: frog_ast.Parameter) -> None:
        self.variable_type_map_stack[-1][param.name] = (
            param.type
            if not isinstance(param.type, frog_ast.Variable)
            else self.get_type(param.type.name)
        )

    def leave_field(self, field: frog_ast.Field) -> None:
        if isinstance(field.type, frog_ast.SetType):
            self.variable_type_map_stack[-1][field.name] = (
                field.value if field.value else frog_ast.Variable(field.name)
            )
        else:
            if isinstance(field.type, frog_ast.Variable):
                self.variable_type_map_stack[-1][field.name] = self.get_type(
                    field.type.name
                )
            else:
                self.variable_type_map_stack[-1][field.name] = field.type

    def visit_reduction(self, reduction: frog_ast.Reduction) -> None:
        self.variable_type_map_stack[-1][reduction.name] = reduction
        self.variable_type_map_stack.append({})
        self.variable_type_map_stack[-1]["challenger"] = self.get_type(
            reduction.to_use.name
        )

    def leave_reduction(self, _: frog_ast.Reduction) -> None:
        self.variable_type_map_stack.pop()

    def visit_method(self, method: frog_ast.Method) -> None:
        self.variable_type_map_stack.append(
            dict(
                zip(
                    (param.name for param in method.signature.parameters),
                    (param.type for param in method.signature.parameters),
                )
            )
        )

    def leave_method(self, _: frog_ast.Method) -> None:
        self.variable_type_map_stack.pop()

    def visit_assignment(self, assignment: frog_ast.Assignment) -> None:
        if assignment.the_type is not None:
            assert isinstance(assignment.var, frog_ast.Variable)
            self.variable_type_map_stack[-1][assignment.var.name] = assignment.the_type

    def visit_sample(self, sample: frog_ast.Sample) -> None:
        if sample.the_type is not None:
            assert isinstance(sample.var, frog_ast.Variable)
            self.variable_type_map_stack[-1][sample.var.name] = sample.the_type

    def visit_variable_declaration(
        self, declaration: frog_ast.VariableDeclaration
    ) -> None:
        self.variable_type_map_stack[-1][declaration.name] = declaration.type

    def visit_block(self, _: frog_ast.Block) -> None:
        self.variable_type_map_stack.append({})

    def leave_block(self, _: frog_ast.Block) -> None:
        self.variable_type_map_stack.pop()

    def visit_numeric_for(self, numeric_for: frog_ast.NumericFor) -> None:
        self.variable_type_map_stack.append({numeric_for.name: frog_ast.IntType()})

    def leave_numeric_for(self, _: frog_ast.NumericFor) -> None:
        self.variable_type_map_stack.pop()

    def get_type(self, name: str) -> Optional[frog_ast.Type]:
        for the_map in reversed(self.variable_type_map_stack):
            if name in the_map:
                return the_map[name]
        if name in self.import_namespace:
            return self.import_namespace[name]

        return None

    def visit_induction(self, induction: frog_ast.Induction) -> None:
        self.variable_type_map_stack.append({})
        self.variable_type_map_stack[-1][induction.name] = frog_ast.IntType()

    def result(self) -> None:
        return None


class NameResolutionVisitor(VariableTypeVisitor):
    def __init__(self, import_namespace, file_name):
        super().__init__(import_namespace)
        self.file_name = file_name
        self.in_field_access = True

    def visit_variable(self, var: frog_ast.Variable) -> None:
        if self.in_field_access:
            return
        # Check for valid!
        the_type = self.get_type(var.name)
        if the_type is None:
            print_error(var, f"Variable {var.name} not defined", self.file_name)

    def visit_field_access(self, _: frog_ast.FieldAccess) -> None:
        self.in_field_access = True

    def leave_field_access(self, field_access: frog_ast.FieldAccess) -> None:
        self.in_field_access = False
        name: str
        if not isinstance(
            field_access.the_object,
            (frog_ast.Variable, frog_ast.ParameterizedGame, frog_ast.ConcreteGame),
        ):
            print_error(
                field_access,
                f"Field access {field_access} not understood",
                self.file_name,
            )
            return
        if isinstance(field_access.the_object, frog_ast.ConcreteGame):
            name = field_access.the_object.game.name
        else:
            name = field_access.the_object.name

        the_type = self.get_type(name)

        if isinstance(field_access.the_object, frog_ast.ConcreteGame):
            the_type = (
                the_type.games[0]
                if field_access.the_object.which == the_type.games[0].name
                else the_type.games[1]
            )

        if not isinstance(
            the_type,
            (
                frog_ast.Primitive,
                frog_ast.Scheme,
                frog_ast.Reduction,
                frog_ast.Game,
                frog_ast.GameFile,
            ),
        ):
            print_error(
                field_access,
                f"{field_access.the_object.name} is not a primitive, scheme, or Game",
                self.file_name,
            )
            return

        allowed_names = []

        def populate_allowed_names(
            structure: frog_ast.Primitive | frog_ast.Scheme | frog_ast.Game,
        ):
            nonlocal allowed_names
            allowed_names = [field.name for field in structure.fields] + [
                (
                    method.name
                    if isinstance(method, frog_ast.MethodSignature)
                    else method.signature.name
                )
                for method in structure.methods
            ]

        if isinstance(the_type, frog_ast.GameFile):
            for game in the_type.games:
                populate_allowed_names(game)
        else:
            populate_allowed_names(the_type)

        if field_access.name not in allowed_names:
            print_error(
                field_access,
                f"{field_access.name} is not a property of {field_access.the_object.name}",
                self.file_name,
            )


def check_proof_well_formed(
    proof: frog_ast.ProofFile, import_namespace, variable_type_map_stack, ast_type_map
):
    type_check_visitor = DetermineTypeVisitor(
        variable_type_map_stack, ast_type_map, import_namespace
    )
    for let in proof.lets:
        type_check_visitor.visit(let)
        print(ast_type_map)


def check_proof_well_formed(proof: frog_ast.ProofFile, import_namespace):
    variable_type_map_stack = [{}]
    ast_type_map = frog_ast.ASTMap()
    type_check_visitor = DetermineTypeVisitor(variable_type_map_stack, ast_type_map, import_namespace)
    for let in proof.lets:
        print(ast_type_map)
        type_check_visitor.visit(let)


def check_primitive_well_formed(
    primitive: frog_ast.Primitive | frog_ast.Scheme, import_namespace
) -> None:
    for param in primitive.parameters:

        def is_user_defined(node: frog_ast.ASTNode) -> bool:
            return isinstance(node, frog_ast.FieldAccess) or (
                isinstance(node, frog_ast.Variable)
                and node.name not in import_namespace
            )

        the_type = visitors.SearchVisitor(is_user_defined).visit(param.type)
        if the_type is not None:
            print_error(
                the_type,
                f"In {', '.join(str(param) for param in primitive.parameters)}, '{the_type}' is not a defined type",
            )
    valid_names = [param.name for param in primitive.parameters]

    method_signatures = (
        primitive.methods
        if isinstance(primitive, frog_ast.Primitive)
        else [method.signature for method in primitive.methods]
    )
    for field in primitive.fields + method_signatures:

        def is_invalid_name(valid_names: list[str], node: frog_ast.ASTNode) -> bool:
            return isinstance(node, frog_ast.Variable) and node.name not in valid_names

        found_invalid = visitors.SearchVisitor(
            functools.partial(is_invalid_name, valid_names)
        ).visit(field)
        if found_invalid is not None:
            print_error(
                field, f"In {field} '{found_invalid}' is not a defined variable"
            )
        if isinstance(field, frog_ast.Field):
            valid_names.append(field.name)

    param_names = [param.name for param in primitive.parameters]
    if len(param_names) != len(set(param_names)):
        print_error(primitive.parameters[0], "Duplicated parameter name")
    field_names = [field.name for field in primitive.fields]
    if len(field_names) != len(set(field_names)):
        print_error(primitive.fields[0], "Duplicated field name")

    method_names = [method.name for method in method_signatures]
    if len(method_names) != len(set(method_names)):
        print_error(primitive.methods[0], "Duplicated method name")

    for method in method_signatures:
        method_param_names = [param.name for param in method.parameters]
        if len(method_param_names) != len(set(method_param_names)):
            print_error(method, "Duplicated parameter name")


def print_error(location: frog_ast.ASTNode, message: str, file_name: str = "Unknown"):
    print(f"File: {file_name}")
    print(f"Line {location.line_num}, column: {location.column_num}", file=sys.stderr)
    print(message, file=sys.stderr)
    raise FailedTypeCheck()


class DetermineTypeVisitor(visitors.Visitor[None]):
    def __init__(
        self, variable_type_map_stack, ast_type_map: frog_ast.ASTMap, import_namespace
    ):
        self.variable_type_map_stack = variable_type_map_stack
        self.ast_type_map = ast_type_map
        self.import_namespace = import_namespace

    def result(self) -> None:
        return None

    def visit_field(self, field: frog_ast.Field):
        if not field.value:
            if field.type == frog_ast.SetType(None):
                self.variable_type_map_stack[0][field.name] = frog_ast.Variable(
                    field.name
                )
                self.ast_type_map.set(field, frog_ast.Variable(field.name))
            else:
                raise NotImplementedError()

    def visit_func_call(self, func_call: frog_ast.FuncCall):
        if (
            isinstance(func_call.func, frog_ast.Variable)
            and func_call.func.name in self.import_namespace
        ):
            instantiated_scheme = proof_engine.instantiate(
                self.import_namespace[func_call.func.name],
                func_call.args,
                self.variable_type_map_stack[0],
            )
            check_well_formed(instantiated_scheme)
            type_dict = {}
            for field in instantiated_scheme.fields:
                type_dict[field.name] = field.type
            for method in instantiated_scheme.methods:
                if isinstance(method, frog_ast.MethodSignature):
                    type_dict[method.name] = method
                else:
                    type_dict[method.signature.name] = method.signature
            self.ast_type_map.set(func_call, type_dict)


class DetermineTypeVisitor(visitors.Visitor[None]):
    def __init__(self, variable_type_map_stack, ast_type_map: frog_ast.ASTMap, import_namespace):
        self.variable_type_map_stack = variable_type_map_stack
        self.ast_type_map = ast_type_map
        self.import_namespace = import_namespace

    def result(self) -> None:
        return None

    def visit_field(self, field: frog_ast.Field):
        if not field.value:
            if field.type == frog_ast.SetType(None):
                self.variable_type_map_stack[0][field.name] = frog_ast.Variable(
                    field.name
                )
                self.ast_type_map.set(field, frog_ast.Variable(field.name))
            else:
                raise NotImplementedError()

    def visit_func_call(self, func_call: frog_ast.FuncCall):
        if isinstance(func_call.func, frog_ast.Variable) and func_call.func.name in self.import_namespace:



class TypeCheckVisitor(visitors.Visitor[None]):
    def __init__(self, import_namespace, root, variable_type_map_stack):
        self.variable_type_map_stack = variable_type_map_stack
        self.type_stack = []
        self.import_namespace = import_namespace
        self.method_return_type = None
        self.root = root

    def result(self) -> None:
        return None

    def visit_parameter(self, param: frog_ast.Parameter) -> None:
        self.variable_type_map_stack[0][param.name] = (
            param.type
            if not isinstance(param.type, frog_ast.Variable)
            else self.get_type(param.type.name)
        )

    def leave_tuple(self, the_tuple: frog_ast.Tuple) -> None:
        list_of_types = []
        for _ in the_tuple.values:
            list_of_types.append(self.type_stack.pop())

        tuple_type = list_of_types[0]
        for next_type in list_of_types[1:]:
            tuple_type = frog_ast.BinaryOperation(
                frog_ast.BinaryOperators.MULTIPLY, next_type, tuple_type
            )
        self.type_stack.append(tuple_type)

    def leave_field(self, field: frog_ast.Field) -> None:
        if isinstance(field.type, frog_ast.SetType):
            self.variable_type_map_stack[0][field.name] = field.value
        else:
            self.variable_type_map_stack[0][field.name] = field.type
        if field.value is None:
            return
        result_type = self.type_stack.pop()
        expected_type = field.type
        # TODO: Figure out what proper value of Sets is
        if result_type != expected_type and not isinstance(
            expected_type, frog_ast.SetType
        ):
            print_error(
                field,
                f"In {field} {field.value} is of type {result_type}, should be {expected_type}",
            )

    def visit_variable(self, var: frog_ast.Variable) -> None:
        to_return = None
        name = var.name
        while True:
            the_type = self.get_type(name)
            if the_type:
                to_return = the_type
            if not isinstance(the_type, frog_ast.Variable):
                break
            name = the_type.name
        if to_return:
            self.type_stack.append(to_return)
            return
        assert False, f"Variable {name} not defined"

    def leave_return_statement(
        self, return_statement: frog_ast.ReturnStatement
    ) -> None:
        expression_type = self.type_stack.pop()
        assert isinstance(self.root, frog_ast.Scheme)
        if not is_sub_type(
            self.method_return_type,
            SimplifyTypeTransformer(self.root.fields).transform(expression_type),
        ):
            print_error(
                return_statement,
                f"In '{return_statement}', {return_statement.expression} is of type {expression_type}, should be of type {self.method_return_type}",
            )

    def leave_field_access(self, field_access: frog_ast.FieldAccess) -> None:
        if not isinstance(field_access.the_object, frog_ast.Variable):
            print_error(field_access, "Nested field access is not supported")

        object_def = self.type_stack.pop()
        if not isinstance(
            object_def,
            (frog_ast.Primitive, frog_ast.Scheme),
        ):
            print_error(
                field_access,
                f"{field_access.the_object.name} is not a primitive or scheme",
            )
            return
        add_field_access_transformer = AddFieldAccessTransformer(
            field_access.the_object.name
        )
        for field in object_def.fields:
            if field.name == field_access.name:
                self.type_stack.append(
                    add_field_access_transformer.transform(field.type)
                )
                return
        for method in object_def.methods:
            signature = (
                method
                if isinstance(method, frog_ast.MethodSignature)
                else method.signature
            )
            if signature.name == field_access.name:
                self.type_stack.append(
                    add_field_access_transformer.transform(signature)
                )
                return

    def visit_scheme(self, scheme: frog_ast.Scheme) -> None:
        if scheme.primitive_name not in self.import_namespace:
            print_error(
                scheme,
                f"In Scheme {scheme.name}, {scheme.primitive_name} is not defined",
            )
        base_primitive = self.import_namespace[scheme.primitive_name]
        if not isinstance(base_primitive, frog_ast.Primitive):
            print_error(
                scheme,
                f"In Scheme {scheme.name}, {scheme.primitive_name} is not a Primitive",
            )
            return
        for field in base_primitive.fields:
            if (
                next(
                    (
                        scheme_field
                        for scheme_field in scheme.fields
                        if scheme_field.name == field.name
                        and scheme_field.type == field.type
                    ),
                    None,
                )
                is None
            ):
                print_error(
                    scheme,
                    f"{base_primitive.name} defines field '{field.name}' which {scheme.name} does not override",
                )

        def is_method_override(
            primitive_signature: frog_ast.MethodSignature,
            scheme_signature: frog_ast.MethodSignature,
        ):
            return (
                is_sub_type(
                    primitive_signature.return_type, scheme_signature.return_type
                )
                and len(primitive_signature.parameters)
                == len(scheme_signature.parameters)
                and all(
                    (
                        param1.type == param2.type
                        for [param1, param2] in zip(
                            primitive_signature.parameters, scheme_signature.parameters
                        )
                    )
                )
            )

        for method in base_primitive.methods:
            if (
                next(
                    (
                        scheme_method
                        for scheme_method in scheme.methods
                        if is_method_override(method, scheme_method.signature)
                    ),
                    None,
                )
                is None
            ):
                print_error(
                    scheme,
                    f"{base_primitive.name} defines method '{method}' which {scheme.name} does not override",
                )

    def visit_method(self, method: frog_ast.Method) -> None:
        self.variable_type_map_stack.append(
            dict(
                zip(
                    (param.name for param in method.signature.parameters),
                    (param.type for param in method.signature.parameters),
                )
            )
        )
        assert isinstance(self.root, frog_ast.Scheme)
        self.method_return_type = SimplifyTypeTransformer(self.root.fields).transform(
            method.signature.return_type
        )

    def leave_method(self, _: frog_ast.Method) -> None:
        self.variable_type_map_stack.pop()

    def visit_assignment(self, assignment: frog_ast.Assignment) -> None:
        if assignment.the_type is not None:
            assert isinstance(assignment.var, frog_ast.Variable)
            self.variable_type_map_stack[-1][assignment.var.name] = assignment.the_type

    def visit_sample(self, sample: frog_ast.Sample) -> None:
        if sample.the_type is not None:
            assert isinstance(sample.var, frog_ast.Variable)
            self.variable_type_map_stack[-1][sample.var.name] = sample.the_type

    def leave_sample(self, assignment: frog_ast.Assignment) -> None:
        pass

    def visit_variable_declaration(
        self, declaration: frog_ast.VariableDeclaration
    ) -> None:
        self.variable_type_map_stack[-1][declaration.name] = declaration.type

    def visit_block(self, _: frog_ast.Block) -> None:
        self.variable_type_map_stack.append({})

    def leave_block(self, _: frog_ast.Block) -> None:
        self.variable_type_map_stack.pop()

    def visit_numeric_for(self, numeric_for: frog_ast.NumericFor) -> None:
        self.variable_type_map_stack.append({numeric_for.name: frog_ast.IntType()})

    def leave_numeric_for(self, _: frog_ast.NumericFor) -> None:
        self.variable_type_map_stack.pop()

    def leave_bit_string_type(self, node: frog_ast.BitStringType) -> None:
        if not node.parameterization:
            self.type_stack.append(node)
            return
        nested_type = self.type_stack.pop()
        if not isinstance(nested_type, frog_ast.IntType):
            print_error(node, f"In {node}, {nested_type} is not of type Int")
        self.type_stack.append(node)

    def leave_integer(self, _: frog_ast.Integer) -> None:
        self.type_stack.append(frog_ast.IntType())

    def leave_boolean(self, _: frog_ast.Boolean) -> None:
        self.type_stack.append(frog_ast.BoolType())

    def leave_binary_num(self, _: frog_ast.BinaryNum) -> None:
        self.type_stack.append(frog_ast.BitStringType())

    def leave_none_expression(self, _: frog_ast.NoneExpression) -> None:
        self.type_stack.append(frog_ast.NoneExpression())

    def leave_binary_operation(self, binary_op: frog_ast.BinaryOperation) -> None:
        type1 = self.type_stack.pop()
        type2 = self.type_stack.pop()

        if binary_op.operator == frog_ast.BinaryOperators.MULTIPLY:
            if (
                isinstance(binary_op.left_expression, frog_ast.Type)
                and isinstance(binary_op.right_expression, frog_ast.Type)
                and not isinstance(
                    binary_op.left_expression, (frog_ast.Variable, frog_ast.FieldAccess)
                )
                and not isinstance(
                    binary_op.right_expression,
                    (frog_ast.Variable, frog_ast.FieldAccess),
                )
            ):
                self.type_stack.append(binary_op)
                return

        if (
            binary_op.operator == frog_ast.BinaryOperators.EQUALS
            or binary_op.operator == frog_ast.BinaryOperators.NOTEQUALS
        ):
            if type1 != type2:
                print_error(
                    binary_op,
                    f"In {binary_op}, {type1} and {type2} are not the same",
                )
            self.type_stack.append(frog_ast.BoolType())
        if binary_op.operator in set(
            [
                frog_ast.BinaryOperators.ADD,
                frog_ast.BinaryOperators.MULTIPLY,
                frog_ast.BinaryOperators.SUBTRACT,
            ]
        ):
            if type1 != type2:
                print_error(
                    binary_op,
                    f"In {binary_op}, cannot perform operation on {type1} and {type2}",
                )
            self.type_stack.append(type1)
        if binary_op.operator == frog_ast.BinaryOperators.AND:
            if type1 != type2 or not isinstance(type1, frog_ast.BoolType):
                print_error(
                    binary_op,
                    f"In {binary_op}, {type1} or {type2} is not of type Bool",
                )
            self.type_stack.append(frog_ast.BoolType())

    def leave_array_access(self, array_access: frog_ast.ArrayAccess) -> None:
        index_type = self.type_stack.pop()
        array_type = self.type_stack.pop()

        if not isinstance(index_type, frog_ast.IntType):
            print_error(
                array_access,
                f"In {array_access}, {array_access.index} is not of type Int",
            )

        if isinstance(array_type, frog_ast.ArrayType):
            self.type_stack.append(array_type.element_type)
            return

        if (
            isinstance(array_type, frog_ast.BinaryOperation)
            and array_type.operator == frog_ast.BinaryOperators.MULTIPLY
        ):
            if not isinstance(array_access.index, frog_ast.Integer):
                print_error(
                    array_access,
                    f"In {array_access}, must access tuples with direct integers",
                )
            types = []

            def flatten(node: frog_ast.ASTNode):
                if not isinstance(node, frog_ast.BinaryOperation):
                    types.append(node)
                    return
                flatten(node.left_expression)
                flatten(node.right_expression)

            flatten(array_type)

            if array_access.index.num < 0 or array_access.index.num >= len(types):
                print_error(
                    array_access,
                    f"In {array_access}, {array_access.index} is out of bounds",
                )
            self.type_stack.append(types[array_access.index.num])
            return
        print_error(
            array_access,
            f"In {array_access}, {array_access.the_array} is not an indexable type",
        )

    def leave_func_call(self, func_call: frog_ast.FuncCall) -> None:
        arg_types = []
        for _ in func_call.args:
            arg_types.insert(0, self.type_stack.pop())
        func_type = self.type_stack.pop()
        self.type_stack.append(func_type.return_type)

    def get_type(self, name: str) -> Optional[frog_ast.Type]:
        for the_map in reversed(self.variable_type_map_stack):
            if name in the_map:
                return the_map[name]
        if name in self.import_namespace:
            return self.import_namespace[name]

        return None


class SimplifyTypeTransformer(visitors.Transformer):
    def __init__(self, fields: list[frog_ast.Field]):
        self.fields = fields

    def transform_variable(self, var: frog_ast.Variable):
        for field in self.fields:
            if field.name == var.name:
                return field.value
        return var

    def transform_field_access(self, field_access: frog_ast.FieldAccess):
        return field_access


def is_sub_type(base_type, maybe_sub_type):
    if base_type == maybe_sub_type:
        return True
    if isinstance(base_type, frog_ast.OptionalType):
        if isinstance(maybe_sub_type, frog_ast.NoneExpression):
            return True
        return is_sub_type(base_type.the_type, maybe_sub_type)
    return False


class AddFieldAccessTransformer(visitors.Transformer):
    def __init__(self, name_of_primitive: str):
        self.name_of_primitive = name_of_primitive

    def transform_variable(self, v: frog_ast.Variable):
        return frog_ast.FieldAccess(frog_ast.Variable(self.name_of_primitive), v.name)<|MERGE_RESOLUTION|>--- conflicted
+++ resolved
@@ -7,10 +7,6 @@
 from . import visitors
 
 
-<<<<<<< HEAD
-def check_well_formed(root: frog_ast.Root) -> None:
-    import_namespace = {}
-=======
 class FailedTypeCheck(Exception):
     pass
 
@@ -19,19 +15,15 @@
     name_resolution(root, file_name)
 
     """import_namespace = {}
->>>>>>> 2c7db04b
     if isinstance(root, frog_ast.ProofFile):
         for imp in root.imports:
             parsed_file = frog_parser.parse_file(imp.filename)
             name = imp.rename if imp.rename else parsed_file.get_export_name()
             import_namespace[name] = parsed_file
-<<<<<<< HEAD
         check_proof_well_formed(root, import_namespace)
-=======
         check_proof_well_formed(
             root, import_namespace, variable_type_map_stack, ast_type_map
         )
->>>>>>> 2c7db04b
 
     if isinstance(root, frog_ast.Primitive):
         check_primitive_well_formed(root, import_namespace)
